--- conflicted
+++ resolved
@@ -132,55 +132,13 @@
 
 .PHONY: backend-rebuild-db 
 
-<<<<<<< HEAD
 # Note -temporarily removing, as we would need new scripts given .env changes # Build and run using Docker script (with volume mounts)
 # docker-dev:
 # 	./docker-build-and-run.sh
-=======
-# Docker development mode - backend binds to localhost, frontend to 0.0.0.0
-docker-dev-internal: sync-env frontend-install
-	# DOCKER MODE: Backend on localhost (internal), Frontend on 0.0.0.0 (exposed)
-	bash -c '\
-	  set -e; \
-	  cleanup() { \
-	    echo ""; \
-	    echo "Shutting down services..."; \
-	    if [ ! -z "$$BACK_PID" ] && kill -0 $$BACK_PID 2>/dev/null; then \
-	      echo "Stopping backend (PID: $$BACK_PID)..."; \
-	      kill $$BACK_PID 2>/dev/null || true; \
-	      wait $$BACK_PID 2>/dev/null || true; \
-	    fi; \
-	    echo "Services stopped."; \
-	  }; \
-	  trap cleanup INT TERM EXIT; \
-	  echo "Starting internal backend (localhost only)..."; \
-	  (cd services/backend && poetry run uvicorn app.main:app --reload --host 127.0.0.1 --port $(BACKEND_PORT) --loop asyncio) & \
-	  BACK_PID=$$!; \
-	  echo "Waiting for backend to start..."; \
-	  sleep 2; \
-	  echo "Starting exposed frontend..."; \
-	  echo "Backend PID: $$BACK_PID (internal only)"; \
-	  echo "Frontend: http://0.0.0.0:$(FRONTEND_PORT) (exposed)"; \
-	  echo "Backend: http://127.0.0.1:$(BACKEND_PORT) (internal only)"; \
-	  echo ""; \
-	  echo "Press Ctrl+C to stop both services"; \
-	  echo ""; \
-	  cd services/frontend && npm run dev -- --port $(FRONTEND_PORT) --host 0.0.0.0; \
-	'
-
-# Build and run using Docker script (with volume mounts)
-docker-dev: sync-env
-	./docker-build-and-run.sh
->>>>>>> 4c775c98
 
 .PHONY: docker-dev docker-dev-internal
 
 # Run using Docker Compose
-<<<<<<< HEAD
-docker-compose-dev:
-=======
-docker-compose-dev: sync-env
->>>>>>> 4c775c98
 	docker compose up --build
 
 .PHONY: docker-compose-dev