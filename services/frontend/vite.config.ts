import { defineConfig } from 'vite'
import react from '@vitejs/plugin-react'

// Determine backend URL based on environment
// In Docker: backend is internal on localhost
// In local dev: backend is on 0.0.0.0 (for cross-platform compatibility)
const backendUrl = process.env.DOCKER_ENV === 'true' ? 'http://127.0.0.1:8000' : 'http://0.0.0.0:8000'

// https://vitejs.dev/config/
export default defineConfig({
  plugins: [react()],
  
  // SECURE BUILD: Bundle everything, expose nothing
  build: {
    outDir: 'dist',
    sourcemap: false, // No source maps in production
    minify: 'terser',
    rollupOptions: {
      output: {
        manualChunks: {
          vendor: ['react', 'react-dom'],
          charts: ['chart.js', 'react-chartjs-2']
        }
      }
    }
  },
  
  // DEV SERVER: Restricted (only for fast development)
  server: {
    port: 8080,
    allowedHosts: 'all',
    host: '0.0.0.0',
    open: false,
    fs: {
      strict: true,
      allow: ['src', 'public'], // Minimal for dev only
      deny: ['appSettings.json', '.env*', '../*', '*.config.*']
    },
    proxy: {
      '/ohlcv': backendUrl,
      '/tokens': backendUrl, 
      '/portfolio': backendUrl,
      '/refresh': backendUrl,
      '/token_holdings': backendUrl,
      '/defi': backendUrl,
      '/chat': backendUrl
    }
  },
  
  // PREVIEW SERVER: Serves built files only (SECURE!)
  preview: {
    port: 8080,
    allowedHosts: ['app.trenchtrenchtesttest.dev', 'localhost', '127.0.0.1'],
    host: '0.0.0.0',
    open: false,
    proxy: {
<<<<<<< HEAD
      '/ohlcv': 'http://127.0.0.1:8000',
      '/tokens': 'http://127.0.0.1:8000',
      '/portfolio': 'http://127.0.0.1:8000', 
      '/refresh': 'http://127.0.0.1:8000',
      '/token_holdings': 'http://127.0.0.1:8000',
      '/defi': 'http://127.0.0.1:8000',
      '/chat': 'http://127.0.0.1:8000'
=======
      '/ohlcv': backendUrl,
      '/tokens': backendUrl,
      '/portfolio': backendUrl, 
      '/refresh': backendUrl,
      '/token_holdings': backendUrl,
      '/defi': backendUrl,
      '/chat': backendUrl
>>>>>>> 4c775c98
    }
  },
  
  // Environment variables (safe to bundle)
  define: {
    __WALLETCONNECT_PROJECT_ID__: JSON.stringify(process.env.VITE_WALLETCONNECT_PROJECT_ID || '0e73bf40d90f03a83b1fed4375e5fe04'),
    __HEDERA_NETWORK__: JSON.stringify(process.env.VITE_HEDERA_NETWORK || 'mainnet')
  }
}) <|MERGE_RESOLUTION|>--- conflicted
+++ resolved
@@ -54,7 +54,6 @@
     host: '0.0.0.0',
     open: false,
     proxy: {
-<<<<<<< HEAD
       '/ohlcv': 'http://127.0.0.1:8000',
       '/tokens': 'http://127.0.0.1:8000',
       '/portfolio': 'http://127.0.0.1:8000', 
@@ -62,15 +61,6 @@
       '/token_holdings': 'http://127.0.0.1:8000',
       '/defi': 'http://127.0.0.1:8000',
       '/chat': 'http://127.0.0.1:8000'
-=======
-      '/ohlcv': backendUrl,
-      '/tokens': backendUrl,
-      '/portfolio': backendUrl, 
-      '/refresh': backendUrl,
-      '/token_holdings': backendUrl,
-      '/defi': backendUrl,
-      '/chat': backendUrl
->>>>>>> 4c775c98
     }
   },
   
