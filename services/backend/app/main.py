import os
from fastapi import FastAPI
from fastapi.middleware.cors import CORSMiddleware

# Load environment variables early
from dotenv import load_dotenv
load_dotenv()

# DEBUG: Print environment variables at startup
print("🔍 DEBUG - Environment Variables Loaded:")
print(f"OPENAI_API_KEY: {repr(os.getenv('OPENAI_API_KEY'))}")
print(f"SAUCER_SWAP_API_KEY: {repr(os.getenv('SAUCER_SWAP_API_KEY'))}")
print(f"HEDERA_NETWORK: {repr(os.getenv('HEDERA_NETWORK'))}")
print(f"DATABASE_URL: {repr(os.getenv('DATABASE_URL'))}")
print("=" * 50)

from .database import Base, engine
from .crud import refresh_all_tokens
# Import routers including new portfolio, defi, and chat
from .routers import tokens, ohlcv, maintenance, portfolio, token_holdings, defi, chat

Base.metadata.create_all(bind=engine)

app = FastAPI(title="Hedera Token OHLCV API")

# Add CORS middleware
app.add_middleware(
    CORSMiddleware,
    allow_origins=[
<<<<<<< HEAD
        "http://localhost:8080",     # Local development
        "http://127.0.0.1:8080",    # Container internal communication
        "http://0.0.0.0:8080",      
        "http://host.docker.internal:8080",  # Docker Bindings
        "*",  # Allow all origins for Azure deployment
=======
        "http://0.0.0.0:3000",      # Local development
        "http://0.0.0.0:3001",      # Alt port
        "http://127.0.0.1:3000",    # Docker internal localhost
        "http://127.0.0.1:3001",    # Docker internal localhost alt port
        "http://localhost:3000",    # Docker internal localhost
        "http://localhost:3001",    # Docker internal localhost alt port
        "http://host.docker.internal:3000",  # Docker Bindings
        "http://host.docker.internal:3001",  # Docker alt port
>>>>>>> 4c775c98
    ],
    allow_credentials=True,
    allow_methods=["*"],
    allow_headers=["*"],
)

app.include_router(tokens.router)
app.include_router(ohlcv.router)
app.include_router(maintenance.router)
app.include_router(portfolio.router)
app.include_router(token_holdings.router)
app.include_router(defi.router)
app.include_router(chat.router)


@app.on_event("startup")
async def startup_event():
    # Populate DB at startup
    await refresh_all_tokens()


# To run: `uvicorn app.main:app --reload --host 0.0.0.0 --port 8000`
# Docker: `uvicorn app.main:app --reload --host 127.0.0.1 --port 8000 --loop asyncio` <|MERGE_RESOLUTION|>--- conflicted
+++ resolved
@@ -27,22 +27,11 @@
 app.add_middleware(
     CORSMiddleware,
     allow_origins=[
-<<<<<<< HEAD
         "http://localhost:8080",     # Local development
         "http://127.0.0.1:8080",    # Container internal communication
         "http://0.0.0.0:8080",      
         "http://host.docker.internal:8080",  # Docker Bindings
         "*",  # Allow all origins for Azure deployment
-=======
-        "http://0.0.0.0:3000",      # Local development
-        "http://0.0.0.0:3001",      # Alt port
-        "http://127.0.0.1:3000",    # Docker internal localhost
-        "http://127.0.0.1:3001",    # Docker internal localhost alt port
-        "http://localhost:3000",    # Docker internal localhost
-        "http://localhost:3001",    # Docker internal localhost alt port
-        "http://host.docker.internal:3000",  # Docker Bindings
-        "http://host.docker.internal:3001",  # Docker alt port
->>>>>>> 4c775c98
     ],
     allow_credentials=True,
     allow_methods=["*"],
